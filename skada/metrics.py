# Author: Theo Gnassounou <theo.gnassounou@inria.fr>
#         Remi Flamary <remi.flamary@polytechnique.edu>
#         Oleksii Kachaiev <kachayev@gmail.com>
#         Yanis Lalou <yanis.lalou@polytechnique.edu>
#
# License: BSD 3-Clause

from abc import abstractmethod
import warnings
import numpy as np

from sklearn.base import clone
from sklearn.linear_model import LogisticRegression
from sklearn.metrics import log_loss, check_scoring
from sklearn.model_selection import train_test_split
from sklearn.neighbors import KernelDensity
from sklearn.preprocessing import Normalizer
from sklearn.utils import check_random_state
from sklearn.utils.extmath import softmax
from sklearn.utils.metadata_routing import _MetadataRequester, get_routing_for_object
from sklearn.metrics import balanced_accuracy_score

from .utils import check_X_y_domain, extract_source_indices, source_target_split
from ._utils import _find_y_type
from ._utils import (
    _DEFAULT_MASKED_TARGET_CLASSIFICATION_LABEL,
    _DEFAULT_MASKED_TARGET_REGRESSION_LABEL,
    Y_Type,
)


# xxx(okachaiev): maybe it would be easier to reuse _BaseScorer?
# xxx(okachaiev): add proper __repr__/__str__
# xxx(okachaiev): support clone()
class _BaseDomainAwareScorer(_MetadataRequester):

    __metadata_request__score = {'sample_domain': True}

    @abstractmethod
    def _score(self, estimator, X, y, sample_domain=None, **params):
        pass

    def __call__(self, estimator, X, y=None, sample_domain=None, **params):
        return self._score(
            estimator,
            X,
            y,
            sample_domain=sample_domain,
            **params
        )


class SupervisedScorer(_BaseDomainAwareScorer):
    """Compute score on supervised dataset.

    Parameters
    ----------
    scoring : str or callable, default=None
        A string (see model evaluation documentation) or
        a scorer callable object / function with signature
        ``scorer(estimator, X, y)``.
        If None, the provided estimator object's `score` method is used.
    greater_is_better : bool, default=True
        Whether `scorer` is a score function (default), meaning high is
        good, or a loss function, meaning low is good. In the latter case, the
        scorer object will sign-flip the outcome of the `scorer`.
    """

    __metadata_request__score = {'target_labels': True}

    def __init__(self, scoring=None, greater_is_better=True):
        super().__init__()
        self.scoring = scoring
        self._sign = 1 if greater_is_better else -1

    def _score(
        self,
        estimator,
        X,
        y=None,
        sample_domain=None,
        target_labels=None,
        **params
    ):
        scorer = check_scoring(estimator, self.scoring)

        X, y, sample_domain = check_X_y_domain(X, y, sample_domain)
        source_idx = extract_source_indices(sample_domain)

        return self._sign * scorer(
            estimator,
            X[~source_idx],
            target_labels[~source_idx],
            sample_domain=sample_domain[~source_idx],
            **params
        )


class ImportanceWeightedScorer(_BaseDomainAwareScorer):
    """Score based on source data using sample weight.

    See [1]_ for details.

    Parameters
    ----------
    weight_estimator : estimator object, optional
        The estimator to use to estimate the densities of source and target
        observations. If None, a KernelDensity estimator is with
        default parameters used.
    scoring : str or callable, default=None
        A string (see model evaluation documentation) or
        a scorer callable object / function with signature
        ``scorer(estimator, X, y)``.
        If None, the provided estimator object's `score` method is used.
    greater_is_better : bool, default=True
        Whether `scorer` is a score function (default), meaning high is
        good, or a loss function, meaning low is good. In the latter case, the
        scorer object will sign-flip the outcome of the `scorer`.


    Attributes
    ----------
    weight_estimator_source_ : object
        The estimator object fitted on the source data.
    weight_estimator_target_ : object
        The estimator object fitted on the target data.

    References
    ----------
    .. [1]  Masashi Sugiyama. Covariate Shift Adaptation
            by Importance Weighted Cross Validation.
            Journal of Machine Learning Research, 2007.
    """

    def __init__(
        self,
        weight_estimator=None,
        scoring=None,
        greater_is_better=True,
    ):
        super().__init__()
        self.weight_estimator = weight_estimator
        self.scoring = scoring
        self._sign = 1 if greater_is_better else -1

    def _fit(self, X_source, X_target):
        """Fit adaptation parameters.

        Parameters
        ----------
        X : array-like, shape (n_samples, n_features)
            The source data.
        X_target : array-like, shape (n_samples, n_features)
            The target data.

        Returns
        -------
        self : object
            Returns self.
        """
        weight_estimator = self.weight_estimator
        if weight_estimator is None:
            weight_estimator = KernelDensity()
        self.weight_estimator_source_ = clone(weight_estimator)
        self.weight_estimator_target_ = clone(weight_estimator)
        self.weight_estimator_source_.fit(X_source)
        self.weight_estimator_target_.fit(X_target)
        return self

    def _score(self, estimator, X, y, sample_domain=None, **params):
        scorer = check_scoring(estimator, self.scoring)
        # xxx(okachaiev): similar should be done
        # for the pipeline with re-weight adapters
        if not get_routing_for_object(scorer).consumes('score', ['sample_weight']):
            raise ValueError(
                "The estimator passed should accept 'sample_weight' parameter. "
                f"The estimator {estimator!r} does not."
            )

        X, y, sample_domain = check_X_y_domain(X, y, sample_domain)
        X_source, X_target, y_source, _ = source_target_split(
            X,
            y,
            sample_domain=sample_domain
        )
        self._fit(X_source, X_target)
        ws = self.weight_estimator_source_.score_samples(X_source)
        wt = self.weight_estimator_target_.score_samples(X_source)
        weights = np.exp(wt - ws)
        weights /= weights.sum()
        return self._sign * scorer(
            estimator,
            X_source,
            y_source,
            sample_domain=sample_domain[sample_domain >= 0],
            sample_weight=weights,
            allow_source=True,
            **params
        )


class PredictionEntropyScorer(_BaseDomainAwareScorer):
    """Score based on the entropy of predictions on unsupervised dataset.

    See [1]_ for details.

    Parameters
    ----------
    greater_is_better : bool, default=False
        Whether `scorer` is a score function (default), meaning high is
        good, or a loss function, meaning low is good. In the latter case, the
        scorer object will sign-flip the outcome of the `scorer`.
    reduction: str, default='mean'
        Specifies the reduction to apply to the entropy values.
        Must be one of ['none', 'mean', 'sum'].
        If 'none', the entropy values for each sample are returned ([1]_ method).
        If 'mean', the mean of the entropy values is returned.
        If 'sum', the sum of the entropy values is returned.

    Returns
    -------
    entropy : float or ndarray of floats
        If `reduction` is 'none', then ndarray of shape (n_samples,).
        Otherwise float.

    References
    ----------
    .. [1]  Pietro Morerio. Minimal-Entropy correlation alignment
            for unsupervised deep domain adaptation.
            ICLR, 2018.
    """

    def __init__(self,
                 greater_is_better=False,
                 reduction='mean'):
        super().__init__()
        self._sign = 1 if greater_is_better else -1
        self.reduction = reduction

        if self.reduction not in ['none', 'mean', 'sum']:
            raise ValueError(
                f"Unknown reduction '{self.reduction}'. "
                "Valid options are: 'none', 'mean', 'sum'."
            )

    def _score(self, estimator, X, y, sample_domain=None, **params):
        if not hasattr(estimator, "predict_proba"):
            raise AttributeError(
                "The estimator passed should have a 'predict_proba' method. "
                f"The estimator {estimator!r} does not."
            )

        X, y, sample_domain = check_X_y_domain(X, y, sample_domain)
        source_idx = extract_source_indices(sample_domain)
        proba = estimator.predict_proba(
            X[~source_idx],
            sample_domain=sample_domain[~source_idx],
            **params
        )
        if hasattr(estimator, "predict_log_proba"):
            log_proba = estimator.predict_log_proba(
                X[~source_idx],
                sample_domain=sample_domain[~source_idx],
                **params
            )
        else:
            log_proba = np.log(proba + 1e-7)

        entropy_per_sample = -proba * log_proba

        if self.reduction == 'none':
            return self._sign * entropy_per_sample
        elif self.reduction == 'sum':
            return self._sign * np.sum(entropy_per_sample)
        elif self.reduction == 'mean':
            return self._sign * np.mean(entropy_per_sample)
        else:
            raise ValueError(
                f"Unknown reduction '{self.reduction}'. "
                "Valid options are: 'none', 'mean', 'sum'."
            )


class SoftNeighborhoodDensity(_BaseDomainAwareScorer):
    """Score based on the entropy of similarity between unsupervised dataset.

    See [1]_ for details.

    Parameters
    ----------
    T :  float
        Temperature in the Eq. 2 in [1]_.
        Default is set to 0.05, the value proposed in the paper.
    greater_is_better : bool, default=True
        Whether `scorer` is a score function (default), meaning high is
        good, or a loss function, meaning low is good. In the latter case, the
        scorer object will sign-flip the outcome of the `scorer`.

    References
    ----------
    .. [1]  Kuniaki Saito. Tune it the Right Way: Unsupervised Validation
            of Domain Adaptation via Soft Neighborhood Density.
            International Conference on Computer Vision, 2021.
    """

    def __init__(self, T=0.05, greater_is_better=True):
        super().__init__()
        self.T = T
        self._sign = 1 if greater_is_better else -1

    def _score(self, estimator, X, y, sample_domain=None, **params):
        if not hasattr(estimator, "predict_proba"):
            raise AttributeError(
                "The estimator passed should have a 'predict_proba' method. "
                f"The estimator {estimator!r} does not."
            )

        X, y, sample_domain = check_X_y_domain(X, y, sample_domain)
        source_idx = extract_source_indices(sample_domain)
        proba = estimator.predict_proba(
            X[~source_idx],
            sample_domain=sample_domain[~source_idx],
            **params
        )
        proba = Normalizer(norm="l2").fit_transform(proba)

        similarity_matrix = proba @ proba.T / self.T
        np.fill_diagonal(similarity_matrix, - np.diag(similarity_matrix))
        similarity_matrix = softmax(similarity_matrix)

        entropy = np.sum(- similarity_matrix * np.log(similarity_matrix), axis=1)
        return self._sign * np.mean(entropy)


class DeepEmbeddedValidation(_BaseDomainAwareScorer):
    """Loss based on source data using features representation to weight samples.

    See [1]_ for details.

    Parameters
    ----------
    domain_classifier : sklearn classifier, optional
        Classifier used to predict the domains. If None, a
        LogisticRegression is used.
    loss_func : callable
        Loss function with signature
        `loss_func(y, y_pred, **kwargs)`.
        The loss function need not to be reduced.
    random_state : int, RandomState instance or None, default=None
        Determines random number generation for train_test_split. Pass an int
        for reproducible output across multiple function calls.
    greater_is_better : bool, default=False
        Whether `scorer` is a score function (default), meaning high is
        good, or a loss function, meaning low is good. In the latter case, the
        scorer object will sign-flip the outcome of the `scorer`.

    References
    ----------
    .. [1]  Kaichao You. Towards Accurate Model Selection
            in Deep Unsupervised Domain Adaptation.
            ICML, 2019.
    """

    def __init__(
        self,
        domain_classifier=None,
        loss_func=None,
        random_state=None,
        greater_is_better=False,
    ):
        super().__init__()
        self.domain_classifier = domain_classifier
        self._loss_func = (
            loss_func if loss_func is not None else self._no_reduc_log_loss
        )
        self.random_state = random_state
        self._sign = 1 if greater_is_better else -1

    def _no_reduc_log_loss(self, y, y_pred):
        return np.array(
            [
                self.cross_entropy_loss(y[i : i + 1], y_pred[i : i + 1])
                for i in range(len(y))
             ]
         )

        # return np.array(
        #     [
        #         log_loss(y[i : i + 1], y_pred[i : i + 1], labels=np.unique(y))
        #         for i in range(len(y))
        #     ]
        # )

    def _fit_adapt(self, features, features_target):
        domain_classifier = self.domain_classifier
        if domain_classifier is None:
            domain_classifier = LogisticRegression()
        self.domain_classifier_ = clone(domain_classifier)
        y_domain = np.concatenate((len(features.get('X')) * [1], len(features_target.get('X')) * [0]))
        self.domain_classifier_.fit(
            np.concatenate((features.get('X'), features_target.get('X'))), y_domain
        )
        return self

    def _score(self, estimator, X, y, sample_domain=None, **kwargs):
<<<<<<< HEAD
        if not hasattr(estimator, "predict_proba"):
            raise AttributeError(
                "The estimator passed should have a 'predict_proba' method. "
                f"The estimator {estimator!r} does not."
            )
        
        # We need to find the last layer of the pipeline with a transform method
        pipeline_steps = list(estimator.named_steps.items())
        
        for index_transformer, (step_name, step_process) in reversed(list(enumerate(pipeline_steps))):
            if hasattr(step_process, 'transform'):
                break  # Stop after the first occurrence if there are multiple
        else:
            raise AttributeError(
                "The estimator passed should have a 'transform' method. "
                f"The estimator {estimator!r} does not."
            )
        
        source_idx = check_X_y_domain(X, y, sample_domain, return_indices=True)
=======
        X, y, sample_domain = check_X_y_domain(X, y, sample_domain)
        source_idx = extract_source_indices(sample_domain)
>>>>>>> ba065a87
        rng = check_random_state(self.random_state)
        X_train, X_val, _, y_val, _, sample_domain_val = train_test_split(
            X[source_idx], y[source_idx], sample_domain[source_idx],
            test_size=0.33, random_state=rng
        )

        features_train = estimator[:index_transformer+1].transform(X_train)
        features_val = estimator[:index_transformer+1].transform(X_val)
        features_target = estimator[:index_transformer+1].transform(X[~source_idx])
        
        self._fit_adapt(features_train, features_target)
        N_train, N_target = len(features_train), len(features_target)
        predictions = self.domain_classifier_.predict_proba(features_val.get('X'))
        weights = (N_train / N_target) * predictions[:, :1] / predictions[:, 1:] 
        
        y_pred = estimator.predict_proba(X_val, sample_domain=sample_domain_val, allow_source=True)
        error = self._loss_func(y_val, y_pred)
        assert weights.shape[0] == error.shape[0]

        weighted_error = weights * error
        weights_m = np.concatenate((weighted_error, weights), axis=1)
        cov = np.cov(weights_m, rowvar=False)[0, 1]
        var_w = np.var(weights, ddof=1)
        eta = -cov / var_w
        return self._sign * (np.mean(weighted_error) + eta * np.mean(weights) - eta)
<<<<<<< HEAD
    

    def cross_entropy_loss(self, y_true, y_pred, epsilon=1e-15):
        """
        Compute cross-entropy loss between true labels and predicted probability estimates.

        Parameters:
        - y_true: true labels (integer labels).
        - y_pred: predicted probabilities
        - epsilon: a small constant to avoid numerical instability (default is 1e-15).

        Returns:
        - Cross-entropy loss.
        """
        num_classes = y_pred.shape[1]
        y_true_one_hot = np.eye(num_classes)[y_true]  # Convert integer labels to one-hot encoding

        y_pred = np.clip(y_pred, epsilon, 1 - epsilon)  # Clip predicted probabilities to avoid log(0) or log(1)
        
        cross_entropy = -np.sum(y_true_one_hot * np.log(y_pred))
        return cross_entropy
=======


class CircularValidation(_BaseDomainAwareScorer):
    """Score based on a circular validation strategy.

    This scorer retrain the estimator, with the exact same parameters,
    on the predicted target domain samples. Then, the retrained estimator
    is used to predict the source domain labels. The score is then
    computed using the source_scorer between the true source labels and
    the predicted source labels.

    See [21]_ for details.

    Parameters
    ----------
    source_scorer : callable, default = `sklearn.metrics.balanced_accuracy_score`
        Scorer used on the source domain samples.
        It should be a callable of the form `source_scorer(y, y_pred)`.
    greater_is_better : bool, default=False
        Whether `scorer` is a score function (default), meaning high is
        good, or a loss function, meaning low is good. In the latter case, the
        scorer object will sign-flip the outcome of the `scorer`.

    References
    ----------
    .. [21]  Bruzzone, Lorenzo & Marconcini, Mattia.
            Domain Adaptation Problems: A DASVM Classification Technique
            and a Circular Validation Strategy. IEEE, 2010.
    """

    def __init__(
        self,
        source_scorer=balanced_accuracy_score,
        greater_is_better=True,
    ):
        super().__init__()
        if not callable(source_scorer):
            raise ValueError(
                "The source scorer should be a callable. "
                f"The scorer {source_scorer} is not."
            )

        self.source_scorer = source_scorer
        self._sign = 1 if greater_is_better else -1

    def _score(self, estimator, X, y, sample_domain=None):
        """
        Compute the score based on a circular validation strategy.

        Parameters
        ----------
        estimator : object
            A trained estimator.
        X : array-like or sparse matrix
            The input samples.
        y : array-like
            The true labels.
        sample_domain : array-like, default=None
            Domain labels for each sample.

        Returns
        -------
        float
            The computed score.
        """
        X, y, sample_domain = check_X_y_domain(X, y, sample_domain)
        source_idx = extract_source_indices(sample_domain)

        backward_estimator = clone(estimator)

        y_pred_target = estimator.predict(X[~source_idx])

        if len(np.unique(y_pred_target)) == 1:
            # Otherwise, we can get ValueError exceptions
            # when fitting the backward estimator
            # (happened with SVC)
            warnings.warn(
                "The predicted target domain labels"
                "are all the same. "
            )

            # Here we assume that the backward_estimator trained on
            # the target domain will predict the same label for all
            # the source domain samples
            score = self.source_scorer(
                y[source_idx],
                np.ones_like(y[source_idx])*y_pred_target[0]
            )
        else:
            backward_sample_domain = -sample_domain

            backward_y = np.zeros_like(y)
            backward_y[~source_idx] = y_pred_target

            y_type = _find_y_type(y[source_idx])
            if y_type == Y_Type.DISCRETE:
                backward_y[source_idx] = _DEFAULT_MASKED_TARGET_CLASSIFICATION_LABEL
            else:
                backward_y[source_idx] = _DEFAULT_MASKED_TARGET_REGRESSION_LABEL

            backward_estimator.fit(X, backward_y, sample_domain=backward_sample_domain)
            y_pred_source = backward_estimator.predict(X[source_idx])

            score = self.source_scorer(y[source_idx], y_pred_source)

        return self._sign * score
>>>>>>> ba065a87
<|MERGE_RESOLUTION|>--- conflicted
+++ resolved
@@ -403,7 +403,6 @@
         return self
 
     def _score(self, estimator, X, y, sample_domain=None, **kwargs):
-<<<<<<< HEAD
         if not hasattr(estimator, "predict_proba"):
             raise AttributeError(
                 "The estimator passed should have a 'predict_proba' method. "
@@ -422,11 +421,8 @@
                 f"The estimator {estimator!r} does not."
             )
         
-        source_idx = check_X_y_domain(X, y, sample_domain, return_indices=True)
-=======
         X, y, sample_domain = check_X_y_domain(X, y, sample_domain)
         source_idx = extract_source_indices(sample_domain)
->>>>>>> ba065a87
         rng = check_random_state(self.random_state)
         X_train, X_val, _, y_val, _, sample_domain_val = train_test_split(
             X[source_idx], y[source_idx], sample_domain[source_idx],
@@ -451,9 +447,7 @@
         cov = np.cov(weights_m, rowvar=False)[0, 1]
         var_w = np.var(weights, ddof=1)
         eta = -cov / var_w
-        return self._sign * (np.mean(weighted_error) + eta * np.mean(weights) - eta)
-<<<<<<< HEAD
-    
+        return self._sign * (np.mean(weighted_error) + eta * np.mean(weights) - eta)    
 
     def cross_entropy_loss(self, y_true, y_pred, epsilon=1e-15):
         """
@@ -474,7 +468,6 @@
         
         cross_entropy = -np.sum(y_true_one_hot * np.log(y_pred))
         return cross_entropy
-=======
 
 
 class CircularValidation(_BaseDomainAwareScorer):
@@ -580,5 +573,4 @@
 
             score = self.source_scorer(y[source_idx], y_pred_source)
 
-        return self._sign * score
->>>>>>> ba065a87
+        return self._sign * score