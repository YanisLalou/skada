--- conflicted
+++ resolved
@@ -751,24 +751,6 @@
         # Calculate ICE scores based on ice_type
         # TODO: handle multiple target domains
         if self.ice_type in ["both", "intra"]:
-<<<<<<< HEAD
-            ice_same = scorer(
-                estimator,
-                mix_inputs[same_idx],
-                mix_labels[same_idx],
-                sample_domain=np.full(same_idx.shape[0], -1),
-                **params,
-            )
-
-        if self.ice_type in ["both", "inter"]:
-            ice_diff = scorer(
-                estimator,
-                mix_inputs[diff_idx],
-                mix_labels[diff_idx],
-                sample_domain=np.full(diff_idx.shape[0], -1),
-                **params,
-            )
-=======
             if len(same_idx) == 0:
                 ice_same = np.nan
             else:
@@ -789,7 +771,6 @@
                     mix_labels[diff_idx],
                     sample_domain=np.full(diff_idx.shape[0], -1),
                 )
->>>>>>> b23cc029
 
         if self.ice_type == "both":
             ice_score = np.nanmean([ice_same, ice_diff])
