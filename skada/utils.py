--- conflicted
+++ resolved
@@ -248,8 +248,8 @@
     source_idx = extract_source_indices(sample_domain)
 
     return list(chain.from_iterable(
-<<<<<<< HEAD
-        (a[source_idx], a[~source_idx]) for a in arrays
+        (a[source_idx], a[~source_idx]) if a is not None else (None, None)
+        for a in arrays
     ))
 
 
@@ -470,9 +470,4 @@
         )
         output[sample_domain < 0] = array_target
 
-    return output
-=======
-        (a[source_idx], a[~source_idx]) if a is not None else (None, None)
-        for a in arrays
-    ))
->>>>>>> b834a663
+    return output