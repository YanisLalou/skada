# Author: Theo Gnassounou <theo.gnassounou@inria.fr>
#         Remi Flamary <remi.flamary@polytechnique.edu>
#         Oleksii Kachaiev <kachayev@gmail.com>
#         Ruben Bueno <ruben.bueno@polytechnique.edu>
#         Antoine Collas <contact@antoinecollas.fr>
#
# License: BSD 3-Clause


import warnings

import numpy as np
import scipy.linalg
from scipy.optimize import minimize
from sklearn.decomposition import PCA
from sklearn.metrics.pairwise import pairwise_kernels
from sklearn.neighbors import KNeighborsClassifier
from sklearn.svm import SVC
from sklearn.utils import check_random_state

from ._pipeline import make_da_pipeline
from ._utils import Y_Type, _find_y_type
from .base import BaseAdapter
from .utils import (
    check_X_domain,
    check_X_y_domain,
    extract_source_indices,
    source_target_merge,
    source_target_split,
    torch_minimize,
)


class SubspaceAlignmentAdapter(BaseAdapter):
    """Domain Adaptation Using Subspace Alignment.

    See [8]_ for details.

    Parameters
    ----------
    n_components : int, default=None
        The numbers of components to learn with PCA.
        If n_components is not set all components are kept::

            n_components == min(n_samples, n_features)
    random_state : int, RandomState instance or None, default=None
        Determines random number generation for dataset creation. Pass an int
        for reproducible output across multiple function calls.

    Attributes
    ----------
    `pca_source_` : object
        The PCA object fitted on the source data.
    `pca_target_` : object
        The PCA object fitted on the target data.

    References
    ----------
    .. [8] Basura Fernando et. al. Unsupervised Visual
           Domain Adaptation Using Subspace Alignment.
           In IEEE International Conference on Computer Vision, 2013.
    """

    def __init__(
        self,
        n_components=None,
        random_state=None,
    ):
        super().__init__()
        self.n_components = n_components
        self.random_state = random_state

    def fit(self, X, y=None, sample_domain=None, **kwargs):
        """Fit adaptation parameters.

        Parameters
        ----------
        X : array-like, shape (n_samples, n_features)
            The source data.
        y : array-like, shape (n_samples,)
            The source labels.
        sample_domain : array-like, shape (n_samples,)
            The domain labels (same as sample_domain).

        Returns
        -------
        self : object
            Returns self.
        """
        X, sample_domain = check_X_domain(
            X,
            sample_domain,
            allow_multi_source=True,
            allow_multi_target=True,
        )
        X_source, X_target = source_target_split(X, sample_domain=sample_domain)

        if self.n_components is None:
            n_components = min(X.shape[0], X.shape[1])
        else:
            n_components = self.n_components
        self.random_state_ = check_random_state(self.random_state)
        self.pca_source_ = PCA(n_components, random_state=self.random_state_).fit(
            X_source
        )
        self.pca_target_ = PCA(n_components, random_state=self.random_state_).fit(
            X_target
        )
        self.n_components_ = n_components
        self.M_ = np.dot(self.pca_source_.components_, self.pca_target_.components_.T)
        return self

    def transform(
        self, X, y=None, *, sample_domain=None, allow_source=False, **params
    ) -> np.ndarray:
        """Perform adaptation on given samples (weights, sample or labels).

        Parameters
        ----------
        X : array-like, shape (n_samples, n_features)
            The source data.
        y : array-like, shape (n_samples,)
            The source labels.
        sample_domain : array-like, shape (n_samples,)
            The domain labels (same as sample_domain).

        Returns
        -------
        X_t : array-like, shape (n_samples, n_components)
            The data transformed to the target subspace.
        """
        X, sample_domain = check_X_domain(
            X,
            sample_domain,
            allow_source=allow_source,
            allow_multi_source=True,
            allow_multi_target=True,
        )
        X_source, X_target = source_target_split(X, sample_domain=sample_domain)

        if X_source.shape[0]:
            X_source = np.dot(self.pca_source_.transform(X_source), self.M_)
        if X_target.shape[0]:
            X_target = np.dot(self.pca_target_.transform(X_target), self.M_)
        X_adapt, _ = source_target_merge(
            X_source, X_target, sample_domain=sample_domain
        )
        return X_adapt

    def fit_transform(self, X, y=None, *, sample_domain=None, **params):
        """Predict adaptation (weights, sample or labels).

        Parameters
        ----------
        X : array-like, shape (n_samples, n_features)
            The source data.
        y : array-like, shape (n_samples,)
            The source labels.
        sample_domain : array-like, shape (n_samples,)
            The domain labels (same as sample_domain).

        Returns
        -------
        X_t : array-like, shape (n_samples, n_components)
            The data transformed to the target subspace.
        """
        self.fit(X, y, sample_domain=sample_domain)
        params["allow_source"] = True
        return self.transform(X, y, sample_domain=sample_domain, **params)


def SubspaceAlignment(
    base_estimator=None,
    n_components=None,
    random_state=None,
):
    """Domain Adaptation Using Subspace Alignment.

    See [8]_ for details.

    Parameters
    ----------
    base_estimator : object, default=None
        estimator used for fitting and prediction
    n_components : int, default=None
        The numbers of components to learn with PCA.
        If n_components is not set all components are kept::

            n_components == min(n_samples, n_features)
    random_state : int, RandomState instance or None, default=None
        Determines random number generation for dataset creation. Pass an int
        for reproducible output across multiple function calls.

    Returns
    -------
    pipeline : Pipeline
        A pipeline containing a SubspaceAlignmentAdapter.

    References
    ----------
    .. [8] Basura Fernando et. al. Unsupervised Visual
           Domain Adaptation Using Subspace Alignment.
           In IEEE International Conference on Computer Vision, 2013.
    """
    if base_estimator is None:
        base_estimator = SVC()

    return make_da_pipeline(
        SubspaceAlignmentAdapter(
            n_components=n_components,
            random_state=random_state,
        ),
        base_estimator,
    )


class TransferComponentAnalysisAdapter(BaseAdapter):
    """Transfer Component Analysis.

    See [9]_ for details.

    Parameters
    ----------
    kernel : kernel object, default='rbf'
        The kernel computed between data.
    n_components : int, default=None
        The numbers of components to learn with PCA.
        Should be less or equal to the number of samples
        of the source and target data.
    mu : float, default=0.1
        The parameter of the regularization in the optimization
        problem.

    Attributes
    ----------
    `X_source_` : array
        Source data used for the optimization problem.
    `X_target_` : array
        Target data used for the optimization problem.
    `K_` : array
        Kernel distance between the data (source and target).
    `eigvects_` : array
        Highest n_components eigenvectors of the solution
        of the optimization problem used to project
        in the new subspace.

    References
    ----------
    .. [9] Sinno Jialin Pan et. al. Domain Adaptation via
           Transfer Component Analysis. In IEEE Transactions
           on Neural Networks, 2011.
    """

    def __init__(self, kernel="rbf", n_components=None, mu=0.1):
        super().__init__()
        self.kernel = kernel
        self.n_components = n_components
        self.mu = mu

    def fit(self, X, y=None, *, sample_domain=None):
        """Fit adaptation parameters.

        Parameters
        ----------
        X : array-like, shape (n_samples, n_features)
            The source data.
        y : array-like, shape (n_samples,)
            The source labels.
        sample_domain : array-like, shape (n_samples,)
            The domain labels (same as sample_domain).

        Returns
        -------
        self : object
            Returns self.
        """
        X, sample_domain = check_X_domain(
            X,
            sample_domain,
            allow_multi_source=True,
            allow_multi_target=True,
        )
        self.X_source_, self.X_target_ = source_target_split(
            X, sample_domain=sample_domain
        )

        Kss = pairwise_kernels(self.X_source_, metric=self.kernel)
        Ktt = pairwise_kernels(self.X_target_, metric=self.kernel)
        Kst = pairwise_kernels(self.X_source_, self.X_target_, metric=self.kernel)
        K = np.block([[Kss, Kst], [Kst.T, Ktt]])
        self.K_ = K

        ns = self.X_source_.shape[0]
        nt = self.X_target_.shape[0]
        Lss = 1 / ns**2 * np.ones((ns, ns))
        Ltt = 1 / nt**2 * np.ones((nt, nt))
        Lst = -1 / (ns * nt) * np.ones((ns, nt))
        L = np.block([[Lss, Lst], [Lst.T, Ltt]])

        H = np.eye(ns + nt) - 1 / (ns + nt) * np.ones((ns + nt, ns + nt))

        A = np.eye(ns + nt) + self.mu * K @ L @ K
        B = K @ H @ K
        solution = np.linalg.solve(A, B)

        eigvals, eigvects = np.linalg.eigh(solution)

        if self.n_components is None:
            n_components = min(X.shape[0], X.shape[1])
        else:
            n_components = self.n_components
        selected_components = np.argsort(np.abs(eigvals))[::-1][:n_components]
        self.eigvects_ = np.real(eigvects[:, selected_components])
        return self

    def fit_transform(self, X, y=None, *, sample_domain=None, **params):
        """Predict adaptation (weights, sample or labels).

        Parameters
        ----------
        X : array-like, shape (n_samples, n_features)
            The source data.
        y : array-like, shape (n_samples,)
            The source labels.
        sample_domain : array-like, shape (n_samples,)
            The domain labels (same as sample_domain).

        Returns
        -------
        X_t : array-like, shape (n_samples, n_components)
            The data transformed to the target subspace.
        """
        self.fit(X, y, sample_domain=sample_domain)
        params["allow_source"] = True
        return self.transform(X, y, sample_domain=sample_domain, **params)

    def transform(
        self, X, y=None, *, sample_domain=None, allow_source=False, **params
    ) -> np.ndarray:
        """Perform adaptation on given samples (weights, sample or labels).

        Parameters
        ----------
        X : array-like, shape (n_samples, n_features)
            The source data.
        y : array-like, shape (n_samples,)
            The source labels.
        sample_domain : array-like, shape (n_samples,)
            The domain labels (same as sample_domain).

        Returns
        -------
        X_t : array-like, shape (n_samples, n_components)
            The data transformed to the target subspace.
        """
        X, sample_domain = check_X_domain(
            X,
            sample_domain,
            allow_source=allow_source,
            allow_multi_source=True,
            allow_multi_target=True,
        )
        X_source, X_target = source_target_split(X, sample_domain=sample_domain)

        if np.array_equal(X_source, self.X_source_) and np.array_equal(
            X_target, self.X_target_
        ):
            X_ = (self.K_ @ self.eigvects_)[: X.shape[0]]
        else:
            Ks = pairwise_kernels(X, self.X_source_, metric=self.kernel)
            Kt = pairwise_kernels(X, self.X_target_, metric=self.kernel)
            K = np.concatenate((Ks, Kt), axis=1)
            X_ = (K @ self.eigvects_)[: X.shape[0]]
        return X_


def TransferComponentAnalysis(
    base_estimator=None, kernel="rbf", n_components=None, mu=0.1
):
    """Domain Adaptation Using Transfer Component Analysis.

    See [9]_ for details.

    Parameters
    ----------
    base_estimator : object, default=None
        estimator used for fitting and prediction
    kernel : kernel object, default='rbf'
        The kernel computed between data.
    n_components : int, default=None
        The numbers of components to learn with PCA.
        Should be less or equal to the number of samples
        of the source and target data.
    mu : float, default=0.1
        The parameter of the regularization in the optimization
        problem.

    Returns
    -------
    pipeline : Pipeline
        A pipeline containing a TransferComponentAnalysisAdapter.

    References
    ----------
    .. [9] Sinno Jialin Pan et. al. Domain Adaptation via
           Transfer Component Analysis. In IEEE Transactions
           on Neural Networks, 2011.
    """
    if base_estimator is None:
        base_estimator = SVC()

    return make_da_pipeline(
        TransferComponentAnalysisAdapter(
            kernel=kernel, n_components=n_components, mu=mu
        ),
        base_estimator,
    )


class TransferJointMatchingAdapter(BaseAdapter):
    """Domain Adaptation Using TJM: Transfer Joint Matching.

    See [26]_ for details.

    Parameters
    ----------
    n_components : int, default=None
        The numbers of components to learn with PCA.
        Should be less or equal to the number of samples
        of the source and target data.
    tradeoff : float, default=1e-2
        The tradeoff constant for the TJM algorithm.
        It serves to trade off feature matching and instance
        reweighting.
    max_iter : int>0, default=100
        The maximal number of iteration before stopping when
        fitting.
    kernel : kernel object, default='rbf'
        The kernel computed between data.
    tol : float, default=0.01
        The threshold for the differences between losses on two iteration
        before the algorithm stops
    verbose : bool, default=False
        If True, print the loss value at each iteration.

    Attributes
    ----------
    None

    References
    ----------
    .. [26]  [Long et al., 2014] Long, M., Wang, J., Ding, G., Sun, J., and Yu, P.
             (2014). Transfer joint matching for unsupervised domain adaptation.
             In IEEE Conference on Computer Vision and Pattern Recognition (CVPR),
             pages 1410–1417

    """

    def __init__(
        self,
        n_components=None,
        tradeoff=1e-2,
        max_iter=100,
        kernel="rbf",
        tol=0.01,
        verbose=False,
    ):
        super().__init__()
        self.n_components = n_components
        self.tradeoff = tradeoff
        self.kernel = kernel
        self.max_iter = max_iter
        self.tol = tol
        self.verbose = verbose

    def fit_transform(self, X, y=None, *, sample_domain=None, **params):
        """Predict adaptation (weights, sample or labels).

        Parameters
        ----------
        X : array-like, shape (n_samples, n_features)
            The source data.
        y : array-like, shape (n_samples,)
            The source labels.
        sample_domain : array-like, shape (n_samples,)
            The domain labels (same as sample_domain).

        Returns
        -------
        X_t : array-like, shape (n_samples, n_components)
            The data transformed to the target subspace.
        """
        self.fit(X, y, sample_domain=sample_domain)
        params["allow_source"] = True
        return self.transform(X, y, sample_domain=sample_domain, **params)

    def transform(
        self, X, y=None, *, sample_domain=None, allow_source=False, **params
    ) -> np.ndarray:
        """Perform adaptation on given samples (weights, sample or labels).

        Parameters
        ----------
        X : array-like, shape (n_samples, n_features)
            The source data.
        y : array-like, shape (n_samples,)
            The source labels.
        sample_domain : array-like, shape (n_samples,)
            The domain labels (same as sample_domain).

        Returns
        -------
        X_t : array-like, shape (n_samples, n_components)
            The data transformed to the target subspace.
        """
        X, sample_domain = check_X_domain(
            X,
            sample_domain,
            allow_source=allow_source,
            allow_multi_source=True,
            allow_multi_target=True,
        )
        X_source, X_target = source_target_split(X, sample_domain=sample_domain)

        if np.array_equal(X_source, self.X_source_) and np.array_equal(
            X_target, self.X_target_
        ):
            K = self._get_kernel_matrix(X_source, X_target)
            X_ = K @ self.A_
        else:
            Ks = pairwise_kernels(X, self.X_source_, metric=self.kernel)
            Kt = pairwise_kernels(X, self.X_target_, metric=self.kernel)
            K = np.concatenate((Ks, Kt), axis=1)
            X_ = K @ self.A_
        return X_

    def _get_mmd_matrix(self, ns, nt, sample_domain):
        Mss = (1 / (ns**2)) * np.ones((ns, ns))
        Mtt = (1 / (nt**2)) * np.ones((nt, nt))
        Mst = -(1 / (ns * nt)) * np.ones((ns, nt))
        M = np.block([[Mss, Mst], [Mst.T, Mtt]])
        return M

    def _get_kernel_matrix(self, X_source, X_target):
        Kss = pairwise_kernels(X_source, metric=self.kernel)
        Ktt = pairwise_kernels(X_target, metric=self.kernel)
        Kst = pairwise_kernels(X_source, X_target, metric=self.kernel)
        K = np.block([[Kss, Kst], [Kst.T, Ktt]])
        return K

    def fit(self, X, y=None, *, sample_domain=None):
        """Fit adaptation parameters.

        Parameters
        ----------
        X : array-like, shape (n_samples, n_features)
            The source data.
        y : array-like, shape (n_samples,)
            The source labels.
        sample_domain : array-like, shape (n_samples,)
            The domain labels (same as sample_domain).

        Returns
        -------
        self : object
            Returns self.
        """
        X, sample_domain = check_X_domain(
            X,
            sample_domain,
            allow_multi_source=True,
            allow_multi_target=True,
        )
        X_source, X_target = source_target_split(X, sample_domain=sample_domain)

        if self.n_components is None:
            n_components = min(X.shape[0], X.shape[1])
        else:
            n_components = self.n_components
        self.X_source_ = X_source
        self.X_target_ = X_target

        n = X.shape[0]
        source_mask = extract_source_indices(sample_domain)

        H = np.identity(n) - 1 / n * np.ones((n, n))
        K = self._get_kernel_matrix(X_source, X_target)
        M = self._get_mmd_matrix(X_source.shape[0], X_target.shape[0], sample_domain)
        M /= np.linalg.norm(M, ord="fro")
        G = np.identity(n)

        EPS_eigval = 1e-10
        last_loss = -2 * self.tol
        for i in range(self.max_iter):
            # update A
            B = K @ M @ K.T + self.tradeoff * G
            C = K @ H @ K.T
            B = B + EPS_eigval * np.identity(n)
            C = C + EPS_eigval * np.identity(n)
            phi, A = scipy.linalg.eigh(B, C)
            phi = phi + EPS_eigval
            indices = np.argsort(phi)[:n_components]
            phi, A = phi[indices], A[:, indices]
            error_eigv = np.linalg.norm(B @ A - C @ A @ np.diag(phi))
            if error_eigv > 1e-5:
                warnings.warn(
                    "The solution of the generalized eigenvalue problem "
                    "is not accurate."
                )

            # update G
            A_norms = np.linalg.norm(A, axis=1)
            G = np.zeros(n, dtype=np.float64)
            G[A_norms != 0] = 1 / (2 * A_norms[A_norms != 0] + EPS_eigval)
            G[~source_mask] = 1
            G = np.diag(G)

            loss = np.trace(A.T @ K @ M @ K @ A)
            reg = (
                np.sum(np.linalg.norm(A[source_mask], axis=1))
                + np.linalg.norm(A[~source_mask]) ** 2
            )
            loss_total = loss + self.tradeoff * reg
            # print objective function and constraint satisfaction
            if self.verbose:
                print(
                    f"iter {i}: loss={loss_total:.3e}, loss_mmd={loss:.3e}, "
                    f"reg={reg:.3e}"
                )
                mat = A.T @ K @ H @ K.T @ A
                cond = np.allclose(mat, np.identity(n_components))
                dist = np.linalg.norm(mat - np.identity(n_components))
                print(f"Constraint satisfaction: {cond}, dist={dist:.3e}")
                print(f"Error of generalized eigendecomposition: {error_eigv:.3e}")

            if last_loss == 0 or np.abs(last_loss - loss_total) / last_loss < self.tol:
                break
            else:
                last_loss = loss_total

        self.A_ = A

        return self


def TransferJointMatching(
    base_estimator=None,
    n_components=None,
    tradeoff=1e-2,
    kernel="rbf",
    max_iter=100,
    tol=0.01,
):
    """

    Parameters
    ----------
    base_estimator : object, default=None
        estimator used for fitting and prediction
    n_components : int, default=None
        The numbers of components to learn with PCA.
        Should be less or equal to the number of samples
        of the source and target data.
    tradeoff : float, default=1e-2
        The tradeoff constant for the TJM algorithm.
        It serves to trade off feature matching and instance
        reweighting.
    max_iter : int>0, default=100
        The maximal number of iteration before stopping when
        fitting.
    kernel : kernel object, default='rbf'
        The kernel computed between data.
    tol :

    Returns
    -------
    pipeline : Pipeline
        A pipeline containing a TransferJointMatchingAdapter.

    References
    ----------
    .. [26]  [Long et al., 2014] Long, M., Wang, J., Ding, G., Sun, J., and Yu, P.
             (2014). Transfer joint matching for unsupervised domain adaptation.
             In IEEE Conference on Computer Vision and Pattern Recognition (CVPR),
             pages 1410–1417
    """
    if base_estimator is None:
        base_estimator = SVC()

    return make_da_pipeline(
        TransferJointMatchingAdapter(
            tradeoff=tradeoff,
            n_components=n_components,
            kernel=kernel,
            max_iter=max_iter,
            tol=tol,
        ),
        base_estimator,
    )


class TransferSubspaceLearningAdapter(BaseAdapter):
    """Domain Adaptation Using TSL: Transfer Subspace Learning.

    See [27]_ for details.

    Parameters
    ----------
    n_components : int, default=None
        The numbers of components to learn.
        Should be less or equal to the number of samples
        of the source and target data.
    base_method : str, default='flda'
        The method used to learn the subspace.
        Possible values are 'pca', 'flda', and 'lpp'.
    length_scale : float, default=2
        The length scale of the rbf kernel used in
        'lpp' method.
    mu : float, default=0.1
        The parameter of the regularization in the optimization
        problem.
    reg : float, default=0.01
        The regularization parameter of the covariance estimator.
        Possible values:
          - None: no shrinkage.
          - float between 0 and 1: fixed shrinkage parameter.
    max_iter : int>0, default=100
        The maximal number of iteration before stopping when
        fitting.
    tol : float, default=0.01
        The threshold for the differences between losses on two iteration
        before the algorithm stops
    verbose : bool, default=False
        If True, print the final gradient norm.

    Attributes
    ----------
    W_ : array of shape (n_features, n_components)
        The learned projection matrix.

    References
    ----------
    .. [27]  [Si et al., 2010] Si, S., Tao, D. and Geng, B.
             Bregman Divergence-Based Regularization
             for Transfer Subspace Learning.
             In IEEE Transactions on Knowledge and Data Engineering.
             pages 929-942
    """

    def __init__(
        self,
        n_components=None,
        base_method="flda",
        length_scale=2,
        mu=0.1,
        reg=0.01,
        max_iter=100,
        tol=0.01,
        verbose=False,
    ):
        super().__init__()
        self.n_components = n_components
        _accepted_base_methods = ["pca", "flda", "lpp"]
        if base_method not in _accepted_base_methods:
            raise ValueError(f"base_method should be in {_accepted_base_methods}")
        self.base_method = base_method
        self.length_scale = length_scale
        self.mu = mu
        if reg is not None and (reg < 0 or reg > 1):
            raise ValueError("reg should be None or between 0 and 1.")
        self.reg = 0 if reg is None else reg
        self.max_iter = max_iter
        self.tol = tol
        self.verbose = verbose

    def _torch_cov(self, X):
        """Compute the covariance matrix of X using torch."""
        torch = self.torch
        reg = self.reg

        n_samples, d = X.shape
        X = X - torch.mean(X, dim=0)
        cov = X.T @ X / n_samples
        cov = (1 - reg) * cov + reg * torch.trace(cov) * torch.eye(d)

        return cov

    def _D(self, W, X_source, X_target):
        """Divergence objective function"""
        torch = self.torch

        Z_source = X_source @ W
        Z_target = X_target @ W

        sigma_1 = self._torch_cov(Z_source)
        sigma_2 = self._torch_cov(Z_target)
        sigma_11 = 2 * sigma_1
        sigma_12 = sigma_1 + sigma_2
        sigma_22 = 2 * sigma_2

        L_11 = torch.linalg.cholesky(torch.linalg.inv(sigma_11))
        L_12 = torch.linalg.cholesky(torch.linalg.inv(sigma_12))
        L_22 = torch.linalg.cholesky(torch.linalg.inv(sigma_22))
        Kss = torch.exp(-0.5 * torch.cdist(Z_source @ L_11, Z_source @ L_11))
        Kst = torch.exp(-0.5 * torch.cdist(Z_source @ L_12, Z_target @ L_12))
        Ktt = torch.exp(-0.5 * torch.cdist(Z_target @ L_22, Z_target @ L_22))

        return torch.mean(Kss) + torch.mean(Ktt) - 2 * torch.mean(Kst)

    def _F(self, W, X_source, y_source):
        """Subspace learning objective function"""
        torch = self.torch
        base_method = self.base_method

        if base_method == "pca":
            cov = self._torch_cov(X_source)
            loss = -torch.trace(W.T @ cov @ W)
        elif base_method == "flda":
            classes = torch.unique(y_source)
            classes_means = torch.stack(
                [torch.mean(X_source[y_source == c], dim=0) for c in classes]
            )
            classes_n_samples = torch.stack([torch.sum(y_source == c) for c in classes])
            classes_means = classes_means * torch.sqrt(classes_n_samples).reshape(-1, 1)
            S_W = self._torch_cov(classes_means)
            S_B = self._torch_cov(X_source)
            loss = torch.trace(W.T @ S_W @ W) / torch.trace(W.T @ S_B @ W)
        elif base_method == "lpp":
            # E is the Gaussian kernel if (y_source)_i == (y_source)_j and 0 otherwise
            E = torch.exp(-torch.cdist(X_source, X_source) / self.length_scale)
            E = E * (y_source[:, None] == y_source[None, :])
            D = torch.diag(torch.sum(E, dim=1))
            loss = -2 * torch.trace(W.T @ X_source.T @ (D - E) @ X_source @ W)

        return loss

    def fit(self, X, y=None, sample_domain=None, **kwargs):
        """Fit adaptation parameters.

        Parameters
        ----------
        X : array-like, shape (n_samples, n_features)
            The source data.
        y : array-like, shape (n_samples,)
            The source labels.
        sample_domain : array-like, shape (n_samples,)
            The domain labels (same as sample_domain).

        Returns
        -------
        self : object
            Returns self.
        """
        try:
            import torch

            self.torch = torch
        except ImportError:
            raise ImportError(
                "TransferSubspaceLearningAdapter requires pytorch to be installed."
            )

        X, sample_domain = check_X_domain(
            X,
            sample_domain,
            allow_multi_source=True,
            allow_multi_target=True,
        )
        X_source, X_target, y_source, _ = source_target_split(
            X, y, sample_domain=sample_domain
        )

        if self.n_components is None:
            n_components = min(X.shape[0], X.shape[1])
        else:
            n_components = self.n_components

        # Convert data to torch tensors
        X_source = torch.tensor(X_source, dtype=torch.float64)
        y_source = torch.tensor(y_source)
        X_target = torch.tensor(X_target, dtype=torch.float64)

        # Solve the optimization problem
        # min_W F(W) + mu * D(W)
        # s.t. W^T W = I

        def _orth(W):
            if type(W) is np.ndarray:
                W = np.linalg.qr(W)[0]
            else:
                W = torch.linalg.qr(W)[0]
            return W

        def func(W):
            W = _orth(W)
            loss = self._F(W, X_source, y_source)
            loss = loss + self.mu * self._D(W, X_source, X_target)
            return loss

        # Optimize using torch solver
        W = torch.eye(X.shape[1], dtype=torch.float64, requires_grad=True)
        W = W[:, :n_components]
        W, _ = torch_minimize(
            func, W, tol=self.tol, max_iter=self.max_iter, verbose=self.verbose
        )
        W = _orth(W)

        # store W
        self.W_ = W

        return self

    def fit_transform(self, X, y=None, *, sample_domain=None, **params):
        """Predict adaptation (weights, sample or labels).

        Parameters
        ----------
        X : array-like, shape (n_samples, n_features)
            The source data.
        y : array-like, shape (n_samples,)
            The source labels.
        sample_domain : array-like, shape (n_samples,)
            The domain labels (same as sample_domain).

        Returns
        -------
        X_t : array-like, shape (n_samples, n_components)
            The data transformed to the target subspace.
        """
        self.fit(X, y, sample_domain=sample_domain)
        return self.transform(X, sample_domain=sample_domain, allow_source=True)

    def transform(
        self, X, y=None, *, sample_domain=None, allow_source=False, **params
    ) -> np.ndarray:
        X, sample_domain = check_X_domain(
            X,
            sample_domain,
            allow_source=allow_source,
            allow_multi_source=True,
            allow_multi_target=True,
        )
        X_source, X_target = source_target_split(X, sample_domain=sample_domain)

        if X_source.shape[0]:
            X_source = np.dot(X_source, self.W_)
        if X_target.shape[0]:
            X_target = np.dot(X_target, self.W_)
        # xxx(okachaiev): this could be done through a more high-level API
        X_adapt, _ = source_target_merge(
            X_source, X_target, sample_domain=sample_domain
        )
        return X_adapt


def TransferSubspaceLearning(
    base_estimator=None,
    n_components=None,
    base_method="flda",
    length_scale=2,
    mu=0.1,
    reg=0.01,
    max_iter=100,
    tol=0.01,
    verbose=False,
):
    """Domain Adaptation Using Transfer Subspace Learning.

    Parameters
    ----------
    n_components : int, default=None
        The numbers of components to learn.
        Should be less or equal to the number of samples
        of the source and target data.
    base_method : str, default='flda'
        The method used to learn the subspace.
        Possible values are 'pca', 'flda', and 'lpp'.
    length_scale : float, default=2
        The length scale of the rbf kernel used in
        'lpp' method.
    mu : float, default=0.1
        The parameter of the regularization in the optimization
        problem.
    reg : float, default=0.01
        The regularization parameter of the covariance estimator.
        Possible values:
          - None: no shrinkage.
          - float between 0 and 1: fixed shrinkage parameter.
    max_iter : int>0, default=100
        The maximal number of iteration before stopping when
        fitting.
    tol : float, default=0.01
        The threshold for the differences between losses on two iteration
        before the algorithm stops
    verbose : bool, default=False
        If True, print the final gradient norm.

    Returns
    -------
    pipeline : Pipeline
        A pipeline containing a TransferSubspaceLearning estimator.

    References
    ----------
    .. [27]  [Si et al., 2010] Si, S., Tao, D. and Geng, B.
             Bregman Divergence-Based Regularization
             for Transfer Subspace Learning.
             In IEEE Transactions on Knowledge and Data Engineering.
             pages 929-942
    """
    if base_estimator is None:
        base_estimator = KNeighborsClassifier(n_neighbors=1)

    return make_da_pipeline(
        TransferSubspaceLearningAdapter(
            n_components=n_components,
            base_method=base_method,
            length_scale=length_scale,
            mu=mu,
            reg=reg,
            max_iter=max_iter,
            tol=tol,
            verbose=verbose,
        ),
        base_estimator,
<<<<<<< HEAD
    )


class ConditionalTransferableComponentsAdapter(BaseAdapter):
    def __init__(
        self,
        gamma,
        n_invariant_components=2,
        eps=1e-3,
        lmbd=1e-3,
        lmbd_s=1e-3,
        lmbd_l=1e-4,
        tol=1e-3,
        max_iter=100,
    ):
        super().__init__()
        self.gamma = gamma
        self.n_invariant_components = n_invariant_components
        self.eps = eps
        self.lmbd = lmbd
        self.lmbd_s = lmbd_s
        self.lmbd_l = lmbd_l
        self.max_iter = max_iter
        self.max_iter = max_iter
        self.tol = tol

    def _mapping_optimization(
        self, X_source, X_target, y_source, n_invariant_components
    ):
        """Weight optimization"""
        try:
            import torch
        except ImportError:
            raise ImportError(
                "ConditionalTransferableComponentsAdapter \
                requires pytorch to be installed."
            )

        n_s, n_t = X_source.shape[0], X_target.shape[0]
        D = X_source.shape[1]

        classes = np.unique(y_source)
        n_c = len(classes)  # Compute the cardinality of the classes

        # We estimate the parameters α, W , G, and H by minimizing J_ct

        # check y is discrete or continuous
        self.discrete_ = _find_y_type(y_source) == Y_Type.DISCRETE

        if not self.discrete_:
            raise NotImplementedError("Only discrete labels are supported")

        def compute_Beta_A_R(alpha, G, H):
            classes = torch.unique(y_source)
            n_c = len(classes)

            R_dis = torch.zeros((n_s, n_c), dtype=torch.float64)
            for i, c in enumerate(classes):
                R_dis[:, i] = (n_s / n_c) * (y_source == c).float()

            # To float64
            # R_dis = R_dis.double()

            Beta = (R_dis @ alpha).reshape(-1, 1)
            A = (R_dis @ G).t()
            B = (R_dis @ H).t()

            return Beta, A, B, R_dis

        def func_np(alpha, W, G, H):
            J_ct_con = func_torch(alpha, W, G, H)
            J_ct_con = J_ct_con.detach().numpy()
            return J_ct_con

        def rbf_kernel(X, Y, gamma):
            """Compute the RBF kernel matrix between X and Y."""
            pairwise_distances = torch.cdist(X, Y, p=2)  # Euclidean distances
            kernel_matrix = torch.exp(-gamma * pairwise_distances.pow(2))
            return kernel_matrix

        def func_torch(alpha, W, G, H):
            Beta, A, B, R_dis = compute_Beta_A_R(alpha, G, H)

            X_ct = A * (W.t() @ X_source.t()) + B

            K_t = rbf_kernel(
                (W.t() @ X_target.t()).t(), (W.t() @ X_target.t()).t(), self.gamma
            )
            K_tilde_s = rbf_kernel(X_ct.t(), X_ct.t(), self.gamma)
            K_tilde_t_s = rbf_kernel((W.t() @ X_target.t()).t(), X_ct.t(), self.gamma)
            L = rbf_kernel(y_source.view(-1, 1), y_source.view(-1, 1), self.gamma)

            J_ct = (
                (1 / n_s**2) * Beta.t() @ K_tilde_s @ Beta
                - (2 / n_s * n_t)
                * torch.ones((n_t, 1), dtype=torch.float64).t()
                @ K_tilde_t_s
                @ Beta
                + (1 / n_t**2)
                * torch.ones((n_t, 1), dtype=torch.float64).t()
                @ K_t
                @ torch.ones((n_t, 1), dtype=torch.float64)
            )

            Jreg = (self.lmbd_s / n_s) * torch.norm(
                A - torch.ones((n_invariant_components, n_s), dtype=torch.float64), p=2
            ) + (self.lmbd_l / n_s) * torch.norm(B, p=2)

            J_ct_con = (
                J_ct
                + self.lmbd
                * self.eps
                * torch.trace(
                    L
                    @ torch.inverse(
                        K_tilde_s + n_s * self.eps * torch.eye(n_s, dtype=torch.float64)
                    )
                )
                + Jreg
            )

            return J_ct_con

        #####
        X_source = torch.tensor(X_source, dtype=torch.float64)
        X_target = torch.tensor(X_target, dtype=torch.float64)
        y_source = torch.tensor(y_source, dtype=torch.float64)

        alpha = torch.ones(n_c, dtype=torch.float64)
        W = torch.ones((D, n_invariant_components), dtype=torch.float64)
        G = torch.ones((n_c, n_invariant_components), dtype=torch.float64)
        H = torch.zeros((n_c, n_invariant_components), dtype=torch.float64)

        Beta, A, B, R_dis = compute_Beta_A_R(alpha, G, H)

        # TODO: Add constraints on alpha, W, G, H
        for i in range(self.max_iter):
            if i % 3 == 0:
                # For α, we use quadratic programming (QP) to minimize
                # Jˆct w.r.t. α under constraint (11)
                # Define constraints
                alpha_constraints = (
                    {"type": "ineq", "fun": (lambda x: -(R_dis.detach().cpu() @ x))},
                    {"type": "eq", "fun": (lambda x: np.sum(x) - 1)},
                )

                result = minimize(
                    func_np,
                    x0=alpha,
                    args=(W, G, H),
                    method="SLSQP",
                    constraints=alpha_constraints,
                    options={"maxiter": 1},
                )

                alpha = result.x
                alpha = torch.tensor(alpha, dtype=torch.float64)
            elif i % 3 == 1:
                # Define constraint function for Grassmann manifold: W^TW = I_d
                # def grassmann_constraint_function(W):
                #     return np.dot(W.T, W) - np.eye(n_invariant_components)

                # grassmann_constraint = {
                #     "type": "eq",
                #     "fun": grassmann_constraint_function,
                # }

                (_, W, _, _), _ = torch_minimize(
                    func_torch, (alpha, W, G, H), tol=self.tol, max_iter=1
                )
                W = torch.tensor(W, dtype=torch.float64)
            else:
                (_, _, G, H), _ = torch_minimize(
                    func_torch, (alpha, W, G, H), tol=self.tol, max_iter=1
                )
                G = torch.tensor(G, dtype=torch.float64)
                H = torch.tensor(H, dtype=torch.float64)

        return alpha, W, G, H

    def fit(self, X, y=None, sample_domain=None, **kwargs):
        X, y, sample_domain = check_X_y_domain(X, y, sample_domain)
        X_source, X_target, y_source, _ = source_target_split(
            X, y, sample_domain=sample_domain
        )
        self.X_source_ = X_source

        self.alpha_, self.W_, self.G_, self.H_ = self._mapping_optimization(
            X_source,
            X_target,
            y_source,
            n_invariant_components=self.n_invariant_components,
        )

    def fit_transform(self, X, y=None, sample_domain=None, **kwargs):
        self.fit(X, y, sample_domain)
        return self.adapt(X, y, sample_domain)

    def transform(self, X, y=None, sample_domain=None, allow_source=False, **params):
        pass
=======
    )
>>>>>>> 73134eb6
<|MERGE_RESOLUTION|>--- conflicted
+++ resolved
@@ -1023,7 +1023,6 @@
             verbose=verbose,
         ),
         base_estimator,
-<<<<<<< HEAD
     )
 
 
@@ -1223,7 +1222,4 @@
         return self.adapt(X, y, sample_domain)
 
     def transform(self, X, y=None, sample_domain=None, allow_source=False, **params):
-        pass
-=======
-    )
->>>>>>> 73134eb6
+        pass