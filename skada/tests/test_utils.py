--- conflicted
+++ resolved
@@ -5,27 +5,17 @@
 import pytest
 
 import numpy as np
-<<<<<<< HEAD
 
 from skada.datasets import (
     make_dataset_from_moons_distribution
 )
 
-from skada.datasets import make_dataset_from_moons_distribution
 from skada.utils import (
     check_X_y_domain, check_X_domain,
     extract_source_indices,
     source_target_split,
     source_target_merge
-=======
-
-from skada.datasets import make_dataset_from_moons_distribution
-from skada.utils import (
-    check_X_domain,
-    check_X_y_domain,
-    extract_source_indices,
-    source_target_split
->>>>>>> 97897dc8
+
 )
 from skada._utils import _check_y_masking
 
