# Author: Theo Gnassounou <theo.gnassounou@inria.fr>
#         Remi Flamary <remi.flamary@polytechnique.edu>
#         Oleksii Kachaiev <kachayev@gmail.com>
#         Yanis Lalou <yanis.lalou@polytechnique.edu>
#
# License: BSD 3-Clause

import numpy as np
import pytest
from sklearn.dummy import DummyRegressor
from sklearn.linear_model import LinearRegression, LogisticRegression
from sklearn.metrics import mean_squared_error
from sklearn.model_selection import ShuffleSplit, cross_validate
from sklearn.svm import SVC

from skada import (
    ReweightDensityAdapter,
    SubspaceAlignmentAdapter,
    make_da_pipeline,
)
from skada.datasets import DomainAwareDataset, make_shifted_datasets
from skada.metrics import (
    CircularValidation,
    ImportanceWeightedScorer,
    PredictionEntropyScorer,
    SoftNeighborhoodDensity,
<<<<<<< HEAD
    DeepEmbeddedValidation,
    CircularValidation,
=======
    SupervisedScorer,
>>>>>>> fc8abb80
)


@pytest.mark.parametrize(
    "scorer",
    [
        ImportanceWeightedScorer(),
        PredictionEntropyScorer(),
        SoftNeighborhoodDensity(),
        DeepEmbeddedValidation(),
        CircularValidation(),
    ],
)
def test_generic_scorer(scorer, da_dataset):
    X, y, sample_domain = da_dataset.pack_train(as_sources=["s"], as_targets=["t"])
    estimator = make_da_pipeline(
        ReweightDensityAdapter(),
        LogisticRegression()
        .set_fit_request(sample_weight=True)
        .set_score_request(sample_weight=True),
    )
    cv = ShuffleSplit(n_splits=3, test_size=0.3, random_state=0)
    scores = cross_validate(
        estimator,
        X,
        y,
        cv=cv,
        params={"sample_domain": sample_domain},
        scoring=scorer,
    )["test_score"]
    assert scores.shape[0] == 3, "evaluate 3 splits"
    assert np.all(~np.isnan(scores)), "all scores are computed"


def test_supervised_scorer(da_dataset):
    """`SupervisedScorer` requires unmasked target label to be available."""
    X, y, sample_domain = da_dataset.pack_train(as_sources=["s"], as_targets=["t"])
    estimator = make_da_pipeline(
        ReweightDensityAdapter(),
        LogisticRegression()
        .set_fit_request(sample_weight=True)
        .set_score_request(sample_weight=True),
    )
    cv = ShuffleSplit(n_splits=3, test_size=0.3, random_state=0)
    _, target_labels, _ = da_dataset.pack(
        as_sources=["s"], as_targets=["t"], train=False
    )
    scoring = SupervisedScorer()
    scores = cross_validate(
        estimator,
        X,
        y,
        cv=cv,
        params={"sample_domain": sample_domain, "target_labels": target_labels},
        scoring=scoring,
    )["test_score"]
    assert scores.shape[0] == 3, "evaluate 3 splits"
    assert np.all(~np.isnan(scores)), "all scores are computed"


@pytest.mark.parametrize(
    "scorer",
    [
        PredictionEntropyScorer(),
        SoftNeighborhoodDensity(),
    ],
)
def test_scorer_with_entropy_requires_predict_proba(scorer, da_dataset):
    X, y, sample_domain = da_dataset.pack_train(as_sources=["s"], as_targets=["t"])
    estimator = make_da_pipeline(
        ReweightDensityAdapter(), SVC().set_fit_request(sample_weight=True)
    )
    estimator.fit(X, y, sample_domain=sample_domain)
    with pytest.raises(AttributeError):
        scorer(estimator, X, y, sample_domain=sample_domain)


def test_scorer_with_log_proba():
    n_samples, n_features = 100, 5
    rng = np.random.RandomState(42)
    dataset = DomainAwareDataset(
        domains=[
            (rng.rand(n_samples, n_features), rng.randint(2, size=n_samples), "s"),
            (rng.rand(n_samples, n_features), None, "t"),
        ]
    )
    X, y, sample_domain = dataset.pack_train(as_sources=["s"], as_targets=["t"])
    estimator = make_da_pipeline(
        SubspaceAlignmentAdapter(n_components=2), LogisticRegression()
    )
    cv = ShuffleSplit(n_splits=3, test_size=0.3, random_state=0)
    scores = cross_validate(
        estimator,
        X,
        y,
        cv=cv,
        params={"sample_domain": sample_domain},
        scoring=PredictionEntropyScorer(),
    )["test_score"]
    assert scores.shape[0] == 3, "evaluate 3 splits"
    assert np.all(~np.isnan(scores)), "all scores are computed"
    assert np.all(scores <= 0), "all scores are negative"


def test_prediction_entropy_scorer_reduction(da_dataset):
    X, y, sample_domain = da_dataset.pack_train(as_sources=["s"], as_targets=["t"])
    estimator = make_da_pipeline(
        ReweightDensityAdapter(),
        LogisticRegression().set_fit_request(sample_weight=True),
    )

    estimator.fit(X, y, sample_domain=sample_domain)

    scorer = PredictionEntropyScorer(reduction="mean")
    score_mean = scorer._score(estimator, X, y, sample_domain=sample_domain)
    assert isinstance(score_mean, float), "score_mean is not a float"

    scorer = PredictionEntropyScorer(reduction="sum")
    score_sum = scorer._score(estimator, X, y, sample_domain=sample_domain)
    assert isinstance(score_sum, float), "score_sum is not a float"

    assert score_mean == pytest.approx(score_sum / X.shape[0], rel=1e-5)

    scorer = PredictionEntropyScorer(reduction="none")
    score_none = scorer._score(estimator, X, y, sample_domain=sample_domain)
    assert isinstance(score_none, np.ndarray), "score_none is not a numpy array"

    with pytest.raises(ValueError):
        scorer = PredictionEntropyScorer(reduction="WRONG_REDUCTION")

    # Really unlikely to happen, but still
    with pytest.raises(ValueError):
        scorer = PredictionEntropyScorer(reduction="none")
        scorer.reduction = "WRONG_REDUCTION"
        scorer._score(estimator, X, y, sample_domain=sample_domain)


def test_circular_validation(da_dataset):
    X, y, sample_domain = da_dataset.pack_train(as_sources=["s"], as_targets=["t"])
    estimator = make_da_pipeline(
        ReweightDensityAdapter(),
        LogisticRegression().set_fit_request(sample_weight=True),
    )

    estimator.fit(X, y, sample_domain=sample_domain)

    scorer = CircularValidation()
    score = scorer._score(estimator, X, y, sample_domain=sample_domain)
    assert ~np.isnan(score), "the score is computed"

    # Test not callable source_scorer
    with pytest.raises(ValueError):
        scorer = CircularValidation(source_scorer=None)

    # Test unique y_pred_target
    estimator_dummy = make_da_pipeline(
        DummyRegressor(strategy="constant", constant=1),
    )
    estimator_dummy.fit(X, y, sample_domain=sample_domain)
    scorer = CircularValidation()
    score = scorer._score(estimator_dummy, X, y, sample_domain=sample_domain)
    assert ~np.isnan(score), "the score is computed"

    # Test regression task
    X, y, sample_domain = make_shifted_datasets(
        n_samples_source=10,
        n_samples_target=10,
        noise=None,
        label="regression",
    )
    estimator_regression = make_da_pipeline(
        ReweightDensityAdapter(),
        LinearRegression().set_fit_request(sample_weight=True),
    )
    estimator_regression.fit(X, y, sample_domain=sample_domain)

    scorer = CircularValidation(
        source_scorer=mean_squared_error, greater_is_better=False
    )
    score = scorer._score(estimator_regression, X, y, sample_domain=sample_domain)
    assert ~np.isnan(score), "the score is computed"<|MERGE_RESOLUTION|>--- conflicted
+++ resolved
@@ -20,16 +20,12 @@
 )
 from skada.datasets import DomainAwareDataset, make_shifted_datasets
 from skada.metrics import (
-    CircularValidation,
     ImportanceWeightedScorer,
     PredictionEntropyScorer,
     SoftNeighborhoodDensity,
-<<<<<<< HEAD
     DeepEmbeddedValidation,
     CircularValidation,
-=======
     SupervisedScorer,
->>>>>>> fc8abb80
 )
 
 
